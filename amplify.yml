--- conflicted
+++ resolved
@@ -1,33 +1,6 @@
 version: 1
 applications:
-<<<<<<< HEAD
-  - backend:
-      phases:
-        preBuild:
-          commands:
-            - npm ci
-        build:
-          commands:
-            - echo "Building for environment $AWS_BRANCH"
-            # Set environment-specific variables based on branch
-            - |
-              if [ "$AWS_BRANCH" = "lewiston" ]; then
-                export NEXT_PUBLIC_LOCATION=location1
-              elif [ "$AWS_BRANCH" = "brunswick" ]; then
-                export NEXT_PUBLIC_LOCATION=location2
-              elif [ "$AWS_BRANCH" = "gray" ]; then
-                export NEXT_PUBLIC_LOCATION=location3
-              else
-                export NEXT_PUBLIC_LOCATION=location1
-              fi
-            # Try to deploy backend resources (may fail due to permissions, fallback to sandbox config)
-            - npx ampx sandbox --once || echo "[Backend] Sandbox deployment failed, using existing resources"
-            # Let Amplify Gen 2 generate backend configuration automatically
-            - echo "[Backend] Using Amplify Gen 2 auto-generated configuration"
-            - cp amplify_outputs.json public/amplify_outputs.json
-=======
   - appRoot: .
->>>>>>> 519dfd37
     frontend:
       environmentVariables:
         AMPLIFY_NODEJS_VERSION: '20'
