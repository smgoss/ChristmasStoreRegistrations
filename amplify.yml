--- conflicted
+++ resolved
@@ -25,13 +25,8 @@
               elif [ "$AWS_BRANCH" = "gray" ]; then
                 export NEXT_PUBLIC_LOCATION=location3
               fi
-<<<<<<< HEAD
-            # Let Amplify Gen 2 generate backend configuration automatically
-            - echo "[Backend] Using Amplify Gen 2 auto-generated configuration"
-            - cp amplify_outputs.json public/amplify_outputs.json
-=======
-               npx ampx pipeline-deploy --debug true --branch $AWS_BRANCH --app-id $AWS_APP_ID
->>>>>>> 38161ff4
+            - cd amplify/functions/send-cancellation-email && npm install && cd ../../..
+            - npx ampx pipeline-deploy --debug true --branch $AWS_BRANCH --app-id $AWS_APP_ID
         build:
           commands:
             - echo "Checking if amplify_outputs.json was generated..."
