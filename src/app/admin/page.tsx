--- conflicted
+++ resolved
@@ -8,11 +8,7 @@
 import { useLocationConfig } from '../../hooks/useLocationConfig';
 import { ensureAmplifyConfigured } from '@/lib/amplify';
 
-<<<<<<< HEAD
-// Sync client initialization with error handling
-=======
 // Client initialization with proper error handling and fallback
->>>>>>> 519dfd37
 let client: ReturnType<typeof generateClient<Schema>> | null = null;
 const getClient = async () => {
   if (!client) {
@@ -20,17 +16,6 @@
       // First ensure Amplify is configured
       await ensureAmplifyConfigured();
       client = generateClient<Schema>({ authMode: 'userPool' });
-<<<<<<< HEAD
-    } catch (error) {
-      console.error('Client creation failed:', error);
-      // Fallback to API key mode
-      try {
-        client = generateClient<Schema>({ authMode: 'apiKey' });
-        console.warn('Using API key authentication as fallback');
-      } catch (fallbackError) {
-        console.error('All client creation attempts failed:', fallbackError);
-        throw new Error('Failed to initialize Amplify client. Please refresh the page.');
-=======
       console.log('✅ Client created with userPool auth');
     } catch (userPoolError) {
       console.warn('⚠️ UserPool client failed, trying apiKey fallback:', userPoolError);
@@ -41,7 +26,7 @@
       } catch (apiKeyError) {
         console.error('❌ All client creation attempts failed:', { userPoolError, apiKeyError });
         throw new Error('Failed to create Amplify client. Check Amplify configuration.');
->>>>>>> 519dfd37
+      }
       }
     }
   }
@@ -249,22 +234,13 @@
       
       // Load registration configuration (singleton)
       console.log('🔍 Fetching registration config...');
-<<<<<<< HEAD
-      const client = await getClient();
-      const { data: configData } = await client.models.RegistrationConfig.list();
-=======
       const { data: configData } = await (await getClient()).models.RegistrationConfig.list();
->>>>>>> 519dfd37
       let config = configData?.[0] as RegistrationConfig;
       
       if (!config) {
         // Create default config if none exists
         console.log('🚀 Creating default registration config...');
-<<<<<<< HEAD
-        const { data: newConfig } = await client.models.RegistrationConfig.create({
-=======
         const { data: newConfig } = await (await getClient()).models.RegistrationConfig.create({
->>>>>>> 519dfd37
           id: 'main',
           isRegistrationOpen: true,
           inviteOnlyMode: false,
@@ -279,11 +255,7 @@
       
       // Load time slot configurations
       console.log('🔍 Fetching time slots...');
-<<<<<<< HEAD
-      const { data: timeSlotData, errors: timeSlotErrors } = await client.models.TimeSlotConfig.list();
-=======
       const { data: timeSlotData, errors: timeSlotErrors } = await (await getClient()).models.TimeSlotConfig.list();
->>>>>>> 519dfd37
       
       if (timeSlotErrors) {
         console.error('❌ Time slot errors:', timeSlotErrors);
@@ -294,11 +266,7 @@
 
       // Load registrations
       console.log('🔍 Fetching registrations...');
-<<<<<<< HEAD
-      const { data: registrationData, errors: registrationErrors } = await client.models.Registration.list();
-=======
       const { data: registrationData, errors: registrationErrors } = await (await getClient()).models.Registration.list();
->>>>>>> 519dfd37
       
       if (registrationErrors) {
         console.error('❌ Registration errors:', registrationErrors);
@@ -348,22 +316,12 @@
     setLoading(true);
     try {
       // Check if time slots already exist
-<<<<<<< HEAD
-      const client = await getClient();
-      const { data: existingSlots } = await client.models.TimeSlotConfig.list();
-      
-      if (existingSlots.length === 0) {
-        // Create default time slots with capacity of 20 each
-        const promises = TIME_SLOTS.map(slot =>
-          client.models.TimeSlotConfig.create({
-=======
       const { data: existingSlots } = await (await getClient()).models.TimeSlotConfig.list();
       
       if (existingSlots.length === 0) {
         // Create default time slots with capacity of 20 each
         const promises = TIME_SLOTS.map(async slot =>
           (await getClient()).models.TimeSlotConfig.create({
->>>>>>> 519dfd37
             timeSlot: slot,
             maxCapacity: DEFAULT_CAPACITY,
             currentRegistrations: 0,
@@ -393,12 +351,7 @@
 
     try {
       setLoading(true);
-<<<<<<< HEAD
-      const client = await getClient();
-      await client.models.TimeSlotConfig.update({
-=======
       await (await getClient()).models.TimeSlotConfig.update({
->>>>>>> 519dfd37
         id,
         maxCapacity: newCapacity
       });
@@ -435,12 +388,7 @@
 
     try {
       setLoading(true);
-<<<<<<< HEAD
-      const client = await getClient();
-      await client.models.TimeSlotConfig.create({
-=======
       await (await getClient()).models.TimeSlotConfig.create({
->>>>>>> 519dfd37
         timeSlot: newTimeSlot,
         maxCapacity: DEFAULT_CAPACITY,
         currentRegistrations: 0,
@@ -466,12 +414,7 @@
 
     try {
       setLoading(true);
-<<<<<<< HEAD
-      const client = await getClient();
-      await client.models.TimeSlotConfig.update({
-=======
       await (await getClient()).models.TimeSlotConfig.update({
->>>>>>> 519dfd37
         id,
         timeSlot: newTime
       });
@@ -494,12 +437,7 @@
 
     try {
       setLoading(true);
-<<<<<<< HEAD
-      const client = await getClient();
-      await client.models.TimeSlotConfig.delete({ id });
-=======
       await (await getClient()).models.TimeSlotConfig.delete({ id });
->>>>>>> 519dfd37
       
       setMessage(`✅ Time slot "${timeSlot}" deleted successfully!`);
       loadData();
@@ -516,12 +454,7 @@
       setLoading(true);
       setMessage('🧹 Cleaning up duplicate time slots...');
 
-<<<<<<< HEAD
-      const client = await getClient();
-      const { data: allSlots } = await client.models.TimeSlotConfig.list();
-=======
       const { data: allSlots } = await (await getClient()).models.TimeSlotConfig.list();
->>>>>>> 519dfd37
       
       // Group by time slot to find duplicates
       const timeSlotGroups: { [key: string]: TimeSlotConfig[] } = {};
@@ -538,11 +471,7 @@
         if (slots.length > 1) {
           // Keep the first one, delete the rest
           for (let i = 1; i < slots.length; i++) {
-<<<<<<< HEAD
-            await client.models.TimeSlotConfig.delete({ id: slots[i].id });
-=======
             await (await getClient()).models.TimeSlotConfig.delete({ id: slots[i].id });
->>>>>>> 519dfd37
             deletedCount++;
             console.log(`🗑️ Deleted duplicate time slot: ${timeSlot} (${slots[i].id})`);
           }
@@ -584,12 +513,7 @@
         token = Math.random().toString(36).slice(2) + Math.random().toString(36).slice(2);
       }
       
-<<<<<<< HEAD
-      const client = await getClient();
-      await client.models.InviteLink.create({
-=======
       await (await getClient()).models.InviteLink.create({
->>>>>>> 519dfd37
         token,
         email: inviteEmail,
         isUsed: false,
